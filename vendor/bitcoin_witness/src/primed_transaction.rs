use crate::witness::{UnlockParameters, Witness};
use bitcoin_support::{
    self, Address, BitcoinQuantity, Hash, OutPoint, Script, SigHashType, SighashComponents,
    Transaction, TxIn, TxOut,
};
use secp256k1_keypair::Message;
<<<<<<< HEAD
use secp256k1_keypair::SECP;
=======
>>>>>>> 916b5348

#[derive(Debug, PartialEq)]
pub enum Error {
    OverflowingFee,
    FeeHigherThanInputValue,
}

#[derive(Clone, Debug, PartialEq)]
pub struct PrimedInput {
    input_parameters: UnlockParameters,
    value: BitcoinQuantity,
    previous_output: OutPoint,
}

impl PrimedInput {
    pub fn new(
        previous_output: OutPoint,
        value: BitcoinQuantity,
        input_parameters: UnlockParameters,
    ) -> PrimedInput {
        PrimedInput {
            input_parameters,
            value,
            previous_output,
        }
    }

    fn encode_witness_for_txin(&self, witness: &Witness) -> Vec<u8> {
        match witness {
            Witness::Data(data) => data.clone(),
            // We can't sign it yet so we put a placeholder
            // value of the most likely signature length
            Witness::Signature(_) => vec![0u8; 71],
            Witness::PublicKey(public_key) => public_key.serialize().to_vec(),
            Witness::Bool(_bool) => {
                if *_bool {
                    vec![1u8]
                } else {
                    vec![]
                }
            }
            Witness::PrevScript => self.input_parameters.prev_script.clone().into_bytes(),
        }
    }

    fn to_txin_without_signature(&self) -> TxIn {
        TxIn {
            previous_output: self.previous_output,
            script_sig: Script::new(),
            sequence: self.input_parameters.sequence,
            witness: self
                .input_parameters
                .witness
                .iter()
                .map(|witness| self.encode_witness_for_txin(witness))
                .collect(),
        }
    }
}

/// A transaction that's ready for signing
#[derive(Debug, Clone)]
pub struct PrimedTransaction {
    pub inputs: Vec<PrimedInput>,
    pub output_address: Address,
}

impl PrimedTransaction {
    fn _sign(self, transaction: &mut Transaction) {
        for (i, primed_input) in self.inputs.into_iter().enumerate() {
            let input_parameters = primed_input.input_parameters;
            for (j, witness) in input_parameters.witness.iter().enumerate() {
                if let Witness::Signature(secret_key) = witness {
                    let sighash_components = SighashComponents::new(transaction);
                    let hash_to_sign = sighash_components.sighash_all(
                        &transaction.input[i],
                        &input_parameters.prev_script,
                        primed_input.value.satoshi(),
                    );
                    // `from` should be used instead of `from_slice` once `ThirtyTwoByteHash` is
                    // implemented for Hashes See https://github.com/rust-bitcoin/rust-secp256k1/issues/106
                    let message_to_sign = Message::from_slice(&hash_to_sign.into_inner())
                        .expect("Should not fail because it is a hash");
                    let signature = SECP.sign(&message_to_sign, &secret_key);

                    let mut serialized_signature = signature.serialize_der();
                    serialized_signature.push(SigHashType::All as u8);
                    transaction.input[i].witness[j] = serialized_signature;
                }
            }
        }
    }

    fn max_locktime(&self) -> Option<u32> {
        self.inputs
            .iter()
            .map(|input| input.input_parameters.locktime)
            .max()
    }

    pub fn sign_with_rate(self, fee_per_byte: u64) -> Result<Transaction, Error> {
        let mut transaction = self._transaction_without_signatures_or_output_values();

        let weight = transaction.get_weight();
        let fee = weight
            .checked_mul(fee_per_byte)
            .ok_or(Error::OverflowingFee)?;
        let fee = BitcoinQuantity::from_satoshi(fee);

        if self.total_input_value() < fee {
            return Err(Error::FeeHigherThanInputValue);
        };

        transaction.output[0].value = (self.total_input_value() - fee).satoshi();

        transaction.lock_time = self.max_locktime().unwrap_or(0);

        self._sign(&mut transaction);
        Ok(transaction)
    }

    pub fn sign_with_fee(self, fee: BitcoinQuantity) -> Transaction {
        let mut transaction = self._transaction_without_signatures_or_output_values();

        transaction.output[0].value = (self.total_input_value() - fee).satoshi();

        transaction.lock_time = self.max_locktime().unwrap_or(0);

        self._sign(&mut transaction);
        transaction
    }

    pub fn total_input_value(&self) -> BitcoinQuantity {
        BitcoinQuantity::from_satoshi(
            self.inputs
                .iter()
                .fold(0, |acc, input| acc + input.value.satoshi()),
        )
    }

    fn _transaction_without_signatures_or_output_values(&self) -> Transaction {
        let output = TxOut {
            value: 0,
            script_pubkey: self.output_address.script_pubkey(),
        };

        Transaction {
            version: 2,
            lock_time: 0,
            input: self
                .inputs
                .iter()
                .map(PrimedInput::to_txin_without_signature)
                .collect(),
            output: vec![output],
        }
    }

    pub fn estimate_weight(&self) -> u64 {
        self._transaction_without_signatures_or_output_values()
            .get_weight()
    }
}

#[cfg(test)]
mod test {
    use super::*;
    use crate::p2wpkh::UnlockP2wpkh;
    use bitcoin_support::{Address, PrivateKey, Sha256dHash};
    use secp256k1_keypair::KeyPair;
    use std::str::FromStr;

    #[test]
    fn estimate_weight_and_sign_with_fee_are_correct_p2wpkh() -> Result<(), failure::Error> {
        let private_key =
            PrivateKey::from_str("L4nZrdzNnawCtaEcYGWuPqagQA3dJxVPgN8ARTXaMLCxiYCy89wm")?;
        let keypair: KeyPair = private_key.key.clone().into();
        let dst_addr = Address::from_str("bc1q87v7fjxcs29xvtz8kdu79u2tjfn3ppu0c3e6cl")?;
        let txid = Sha256dHash::default();

        let primed_txn = PrimedTransaction {
            inputs: vec![PrimedInput::new(
                OutPoint {
                    txid,
                    vout: 1, // First number I found that gave me a 71 byte signature
                },
                BitcoinQuantity::from_bitcoin(1.0),
                keypair.p2wpkh_unlock_parameters(),
            )],
            output_address: dst_addr,
        };
        let total_input_value = primed_txn.total_input_value();

        let rate = 42;

        let estimated_weight = primed_txn.estimate_weight();
        let transaction = primed_txn.sign_with_rate(rate).unwrap();

        let actual_weight = transaction.get_weight();
        let fee = total_input_value.satoshi() - transaction.output[0].value;

        assert_eq!(estimated_weight, actual_weight, "weight is correct");
        assert_eq!(fee, 18354, "actual fee paid is correct");
        Ok(())
    }
}<|MERGE_RESOLUTION|>--- conflicted
+++ resolved
@@ -3,11 +3,7 @@
     self, Address, BitcoinQuantity, Hash, OutPoint, Script, SigHashType, SighashComponents,
     Transaction, TxIn, TxOut,
 };
-use secp256k1_keypair::Message;
-<<<<<<< HEAD
-use secp256k1_keypair::SECP;
-=======
->>>>>>> 916b5348
+use secp256k1_keypair::{Message, SECP};
 
 #[derive(Debug, PartialEq)]
 pub enum Error {
