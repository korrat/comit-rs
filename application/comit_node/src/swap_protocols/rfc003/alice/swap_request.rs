use crate::swap_protocols::{
<<<<<<< HEAD
    ledger::{Bitcoin, Ethereum},
    metadata_store::{AssetKind, LedgerKind, Metadata, RoleKind},
    rfc003::{Ledger, Timestamp},
=======
    asset::Asset,
    metadata_store::{Metadata, RoleKind},
    rfc003::Ledger,
>>>>>>> 4010eb45
};
use std::net::SocketAddr;

#[derive(Clone, Debug, PartialEq)]
pub struct SwapRequest<AL: Ledger, BL: Ledger, AA, BA> {
    pub alpha_asset: AA,
    pub beta_asset: BA,
    pub alpha_ledger: AL,
    pub beta_ledger: BL,
    pub alpha_expiry: Timestamp,
    pub beta_expiry: Timestamp,
    pub identities: SwapRequestIdentities<AL, BL>,
    pub bob_socket_address: SocketAddr,
}

#[derive(Clone, Debug, PartialEq)]
pub struct SwapRequestIdentities<AL: Ledger, BL: Ledger> {
    pub alpha_ledger_refund_identity: AL::HtlcIdentity,
    pub beta_ledger_redeem_identity: BL::HtlcIdentity,
}

impl<AL: Ledger, BL: Ledger, AA: Asset, BA: Asset> From<SwapRequest<AL, BL, AA, BA>> for Metadata {
    fn from(request: SwapRequest<AL, BL, AA, BA>) -> Self {
        Self {
            alpha_ledger: request.alpha_ledger.into(),
            beta_ledger: request.beta_ledger.into(),
            alpha_asset: request.alpha_asset.into(),
            beta_asset: request.beta_asset.into(),
            role: RoleKind::Alice,
        }
    }
}<|MERGE_RESOLUTION|>--- conflicted
+++ resolved
@@ -1,13 +1,7 @@
 use crate::swap_protocols::{
-<<<<<<< HEAD
-    ledger::{Bitcoin, Ethereum},
-    metadata_store::{AssetKind, LedgerKind, Metadata, RoleKind},
-    rfc003::{Ledger, Timestamp},
-=======
     asset::Asset,
     metadata_store::{Metadata, RoleKind},
-    rfc003::Ledger,
->>>>>>> 4010eb45
+    rfc003::{Ledger, Timestamp},
 };
 use std::net::SocketAddr;
 
